"""
File system utilities.
"""
<<<<<<< HEAD
from pathlib import Path
from typing import Union
=======

import os
from math import ceil

import psutil
>>>>>>> 4191188e

from marimba.utils.log import get_collection_logger

logger = get_collection_logger()


def create_directory_if_necessary(path: Union[str, Path]):
    """
    Create a directory if it doesn't already exist.

    Args:
        path: The path to the directory.
    """
    path = Path(path)  # convert to Path object if necessary
    if not path.is_dir():
        try:
            logger.info(f"Creating new directory path: {path}")
<<<<<<< HEAD
            path.mkdir(parents=True)
        except Exception as error:
            logger.error(error)
=======
            os.makedirs(path)
        except OSError as error:
            logger.error(error)


def list_sd_cards(format_type, max_card_size=512):
    """
    Scan for SD cards.

    Args:
        format_type : type of format on the sdcard (exfat preferred)
        max_card_size : select drives with less than the max in Gb
    """
    result = []
    for i in psutil.disk_partitions():
        if i.fstype.lower() == format_type:
            p = psutil.disk_usage(i.mountpoint)
            if ceil(p.total / 1000000000) <= max_card_size:
                result.append(i.mountpmountpointoint)
    return result
>>>>>>> 4191188e
<|MERGE_RESOLUTION|>--- conflicted
+++ resolved
@@ -1,16 +1,10 @@
 """
 File system utilities.
 """
-<<<<<<< HEAD
 from pathlib import Path
 from typing import Union
-=======
-
-import os
-from math import ceil
 
 import psutil
->>>>>>> 4191188e
 
 from marimba.utils.log import get_collection_logger
 
@@ -28,13 +22,8 @@
     if not path.is_dir():
         try:
             logger.info(f"Creating new directory path: {path}")
-<<<<<<< HEAD
             path.mkdir(parents=True)
         except Exception as error:
-            logger.error(error)
-=======
-            os.makedirs(path)
-        except OSError as error:
             logger.error(error)
 
 
@@ -52,5 +41,4 @@
             p = psutil.disk_usage(i.mountpoint)
             if ceil(p.total / 1000000000) <= max_card_size:
                 result.append(i.mountpmountpointoint)
-    return result
->>>>>>> 4191188e
+    return result
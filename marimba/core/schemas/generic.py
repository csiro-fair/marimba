"""
Marimba Generic Metadata Implementation.

This module provides a simple, dictionary-based implementation of the BaseMetadata interface for storing and managing
metadata about files. It handles basic metadata attributes like datetime, geolocation, licensing, and file hashes
without the complexity of specialized metadata schemas.
"""

<<<<<<< HEAD
from collections.abc import Callable
=======
import json
import logging
>>>>>>> fe5f70c7
from datetime import datetime
from pathlib import Path
from typing import Any, Union, cast

from marimba.core.schemas.base import BaseMetadata
from marimba.core.utils.metadata import json_saver


class GenericMetadata(BaseMetadata):
    """
    A simple, dictionary-based metadata implementation.

    This class provides a straightforward way to store and manage metadata without the
    complexity of specialized metadata schemas. It implements the BaseMetadata interface
    using a dictionary to store values, with properties for access and validation.

    Attributes:
        DEFAULT_METADATA_NAME (str): Default filename for metadata files.
    """

    DEFAULT_METADATA_NAME = "metadata"

    def __init__(
        self,
        datetime_: datetime | None = None,
        latitude: float | None = None,
        longitude: float | None = None,
        altitude: float | None = None,
        context: str | None = None,
        license_: str | None = None,
        creators: list[str] | None = None,
        hash_sha256_: bytes | str | None = None,
    ) -> None:
        """Initialize a new GenericMetadata instance."""
        # Handle string hash conversion more safely
        processed_hash: bytes | None = None
        if hash_sha256_ is not None:
            if isinstance(hash_sha256_, str):
                try:
                    processed_hash = bytes.fromhex(hash_sha256_)
                except ValueError:
                    processed_hash = hash_sha256_.encode("utf-8")
            else:
                processed_hash = hash_sha256_

        self._data = {
            "datetime": datetime_,
            "latitude": latitude,
            "longitude": longitude,
            "altitude": altitude,
            "context": context,
            "license": license_,
            "creators": creators or [],
            "hash_sha256": processed_hash,
        }

    def strftime(self, format_string: str) -> str:
        """Format the datetime using strftime."""
        if self.datetime is None:
            raise ValueError("Cannot format datetime: datetime is None")
        return self.datetime.strftime(format_string)

    def isoformat(self) -> str:
        """Format the datetime in ISO format."""
        if self.datetime is None:
            raise ValueError("Cannot format datetime: datetime is None")
        return self.datetime.isoformat()

    def __lt__(self, other: Union["GenericMetadata", datetime]) -> bool:
        if isinstance(other, GenericMetadata | datetime):
            if self.datetime is None:
                return True
            other_dt = other.datetime if isinstance(other, GenericMetadata) else other
            if other_dt is None:
                return False
            return self.datetime < other_dt
        return NotImplemented

    def __gt__(self, other: Union["GenericMetadata", datetime]) -> bool:
        if isinstance(other, GenericMetadata | datetime):
            if self.datetime is None:
                return False
            other_dt = other.datetime if isinstance(other, GenericMetadata) else other
            if other_dt is None:
                return True
            return self.datetime > other_dt
        return NotImplemented

    def __eq__(self, other: object) -> bool:
        if isinstance(other, GenericMetadata | datetime):
            other_dt = other.datetime if isinstance(other, GenericMetadata) else other
            return self.datetime == other_dt
        return NotImplemented

    def __le__(self, other: Union["GenericMetadata", datetime]) -> bool:
        return self < other or self == other

    def __ge__(self, other: Union["GenericMetadata", datetime]) -> bool:
        return self > other or self == other

    def __hash__(self) -> int:
        """Enable use in sets and as dictionary keys."""
        return hash((self.datetime,))

    @property
    def datetime(self) -> datetime | None:
        """When the data was captured/created."""
        value = self._data.get("datetime")
        return cast(datetime | None, value)

    @property
    def latitude(self) -> float | None:
        """Geographic latitude in decimal degrees."""
        value = self._data.get("latitude")
        return cast(float | None, value)

    @property
    def longitude(self) -> float | None:
        """Geographic longitude in decimal degrees."""
        value = self._data.get("longitude")
        return cast(float | None, value)

    @property
    def altitude(self) -> float | None:
        """Altitude in meters."""
        value = self._data.get("altitude")
        return cast(float | None, value)

    @property
    def context(self) -> str | None:
        """Contextual information about the data."""
        value = self._data.get("context")
        return cast(str | None, value)

    @property
    def license(self) -> str | None:
        """License information."""
        value = self._data.get("license")
        return cast(str | None, value)

    @property
    def creators(self) -> list[str]:
        """List of creator names."""
        value = self._data.get("creators", [])
        return cast(list[str], value)

    @property
    def hash_sha256(self) -> str | None:
        """SHA256 hash of the associated file as a hexadecimal string."""
        value = self._data.get("hash_sha256")
        return cast(str | None, value)

    @hash_sha256.setter
    def hash_sha256(self, value: str | None) -> None:
        """Set the SHA256 hash of the associated file."""
        self._data["hash_sha256"] = value

    def format_hash(self) -> str | None:
        """Format the hash value as a hexadecimal string."""
        if self.hash_sha256 is None:
            return None
        return self.hash_sha256

    @classmethod
    def create_dataset_metadata(
        cls,
        dataset_name: str,
        root_dir: Path,
        items: dict[str, list["BaseMetadata"]],
        metadata_name: str | None = None,
        *,
        dry_run: bool = False,
        saver_overwrite: Callable[[Path, str, dict[str, Any]], None] | None = None,
    ) -> None:
        """Create dataset-level metadata by combining all items into a JSON file."""
        saver = json_saver if saver_overwrite is None else saver_overwrite

        dataset_metadata = {
            "dataset_name": dataset_name,
            "items": {
                path: [
                    {
                        "datetime": item.datetime.isoformat() if item.datetime else None,
                        "latitude": item.latitude,
                        "longitude": item.longitude,
                        "altitude": item.altitude,
                        "context": item.context,
                        "license": item.license,
                        "creators": item.creators,
                        "hash_sha256": item.format_hash() if hasattr(item, "format_hash") else None,
                    }
                    for item in metadata_items
                ]
                for path, metadata_items in items.items()
            },
        }

        output_name = metadata_name or cls.DEFAULT_METADATA_NAME
        if not dry_run:
            saver(root_dir, output_name, dataset_metadata)

    @classmethod
    def process_files(
        cls,
        dataset_mapping: dict[Path, tuple[list["BaseMetadata"], dict[str, Any] | None]],
        max_workers: int | None = None,
        logger: logging.Logger | None = None,
        *,
        dry_run: bool = False,
    ) -> None:
        """Process files according to the metadata type's requirements."""<|MERGE_RESOLUTION|>--- conflicted
+++ resolved
@@ -6,12 +6,7 @@
 without the complexity of specialized metadata schemas.
 """
 
-<<<<<<< HEAD
 from collections.abc import Callable
-=======
-import json
-import logging
->>>>>>> fe5f70c7
 from datetime import datetime
 from pathlib import Path
 from typing import Any, Union, cast

"""
Marimba iFDO Metadata Implementation.

This module provides functionality for handling iFDO metadata, including creation, processing, and embedding of
metadata in image files. It implements the BaseMetadata interface for iFDO-specific metadata and offers methods
for creating dataset metadata and processing image files with EXIF data.

Imports:
    json: Handles JSON data encoding and decoding
    datetime: Supplies classes for working with dates and times
    Path: Offers object-oriented filesystem paths
    typing: Provides support for type hints
    uuid: Generates universally unique identifiers
    exiftool: Handles reading and writing of EXIF data in images via ExifTool
    PIL: Python Imaging Library for opening, manipulating, and saving image files
    rich: Offers rich text and beautiful formatting in the terminal

Classes:
    iFDOMetadata: Implements the BaseMetadata interface for iFDO-specific metadata
"""

import gc
import json
import logging
import tempfile
import uuid
from collections.abc import Callable
from datetime import datetime, timezone
from pathlib import Path
from typing import TYPE_CHECKING, Any, cast

import exiftool
from exiftool.exceptions import ExifToolException
from PIL import Image

# Handle different versions of exiftool that may or may not have ExifToolException
try:
    ExifToolException = exiftool.ExifToolException
except AttributeError:
    # Fallback for versions that don't have this exception
    ExifToolException = RuntimeError
from rich.progress import Progress, SpinnerColumn, TaskID

from marimba.core.schemas.base import BaseMetadata
from marimba.core.utils.constants import EXIF_SUPPORTED_EXTENSIONS
from marimba.core.utils.dependencies import ToolDependency, show_dependency_error_and_exit
from marimba.core.utils.log import get_logger
from marimba.core.utils.metadata import yaml_saver
from marimba.core.utils.rich import get_default_columns
from marimba.lib import image
from marimba.lib.decorators import multithreaded

if TYPE_CHECKING:
    from ifdo import ImageData, ImageSetHeader
    from ifdo.models.ifdo import iFDO
else:
    from ifdo import ImageData, ImageSetHeader
    from ifdo.models.ifdo import iFDO


logger = get_logger(__name__)


class iFDOMetadata(BaseMetadata):  # noqa: N801
    """
    iFDO metadata implementation that adapts ImageData to the BaseMetadata interface.

    Supports both single ImageData (for still images) and list of ImageData (for videos
    with time-varying metadata) as per iFDO v2.1.0 specification.
    """

    DEFAULT_METADATA_NAME = "ifdo"

    def __init__(
        self,
        image_data: ImageData | list[ImageData],
    ) -> None:
        """Initialize with an ImageData instance or list of ImageData instances.

        Args:
            image_data: Single ImageData for still images, or list of ImageData for videos
                       with time-varying metadata per iFDO specification.
        """
        self._image_data = image_data
        self._metadata_name = self.DEFAULT_METADATA_NAME

    @property
    def image_data(self) -> ImageData | list[ImageData]:
        """Get the underlying ImageData instance(s)."""
        return self._image_data

    @property
    def is_video(self) -> bool:
        """Check if this metadata represents video data (list of ImageData)."""
        return isinstance(self._image_data, list)

    @property
    def primary_image_data(self) -> ImageData:
        """Get the primary ImageData instance (first for videos, single for images)."""
        if isinstance(self._image_data, list):
            return self._image_data[0]
        return self._image_data

    @property
    def datetime(self) -> datetime | None:
        """Get the date and time when the image was captured."""
        value = self.primary_image_data.image_datetime
        if value is None or isinstance(value, datetime):
            return value
        # If the value is not None and not a datetime, it's an error
        raise TypeError(f"Expected datetime or None, got {type(value)}")

    @property
    def latitude(self) -> float | None:
        """Get the geographic latitude in decimal degrees."""
        value = self.primary_image_data.image_latitude
        if value is None or isinstance(value, int | float):
            return cast("float | None", value)
        # If the value is not None and not a number, it's an error
        raise TypeError(f"Expected float or None, got {type(value)}")

    @property
    def longitude(self) -> float | None:
        """Get the geographic longitude in decimal degrees."""
        value = self.primary_image_data.image_longitude
        if value is None or isinstance(value, int | float):
            return cast("float | None", value)
        # If the value is not None and not a number, it's an error
        raise TypeError(f"Expected float or None, got {type(value)}")

    @property
    def altitude(self) -> float | None:
        """Get the altitude in meters."""
        value = self.primary_image_data.image_altitude_meters
        if value is None or isinstance(value, int | float):
            return cast("float | None", value)
        # If the value is not None and not a number, it's an error
        raise TypeError(f"Expected float or None, got {type(value)}")

    @property
    def context(self) -> str | None:
        """Get the contextual information about the image."""
        if self.primary_image_data.image_context is None:
            return None
        return cast("str", self.primary_image_data.image_context.name)

    @property
    def license(self) -> str | None:
        """Get the license information."""
        if self.primary_image_data.image_license is None:
            return None
        return cast("str", self.primary_image_data.image_license.name)

    @property
    def creators(self) -> list[str]:
        """Get the list of creator names."""
        if not self.primary_image_data.image_creators:
            return []
        return [cast("str", creator.name) for creator in self.primary_image_data.image_creators]

    @property
    def hash_sha256(self) -> str | None:
        """Get the SHA256 hash from the underlying ImageData."""
        value = self.primary_image_data.image_hash_sha256
        if value is None or isinstance(value, str):
            return value
        # If the value is not None and not str, it's an error
        raise TypeError(f"Expected str or None, got {type(value)}")

    @hash_sha256.setter
    def hash_sha256(self, value: str) -> None:
        """Set the SHA256 hash in the underlying ImageData."""
        self.primary_image_data.image_hash_sha256 = value

    @staticmethod
    def _is_video_file(filename: str) -> bool:
        """Check if a file is a video based on its extension."""
        video_extensions = {
            ".mp4",
            ".avi",
            ".mov",
            ".wmv",
            ".flv",
            ".webm",
            ".mkv",
            ".m4v",
            ".3gp",
            ".ogv",
            ".ts",
            ".mts",
            ".m2ts",
            ".vob",
            ".rm",
            ".rmvb",
            ".asf",
            ".dv",
            ".f4v",
            ".m1v",
            ".m2v",
            ".mpe",
            ".mpeg",
            ".mpg",
            ".mpv",
            ".qt",
            ".swf",
            ".viv",
            ".vivo",
            ".yuv",
        }
        return Path(filename).suffix.lower() in video_extensions

    @classmethod
    def _process_video_metadata(
        cls,
        ifdo_items: list["iFDOMetadata"],
        path: Path,
    ) -> list[ImageData]:
        """Process video metadata items into a list of ImageData."""
        image_data_list: list[ImageData] = []
        for item in ifdo_items:
            if item.is_video:
                # If the metadata is already a video (list), extend with all entries
                image_data_list.extend(cast("list[ImageData]", item.image_data))
            else:
                # If single ImageData, add it to the list
                image_data_list.append(cast("ImageData", item.image_data))

        # Set image-set-local-path for subdirectory files
        if path.parent != Path():
            for img_data in image_data_list:
                img_data.image_set_local_path = str(path.parent)

        return image_data_list

    @classmethod
    def _process_image_metadata(
        cls,
        ifdo_items: list["iFDOMetadata"],
        path: Path,
    ) -> ImageData:
        """Process image metadata items into a single ImageData."""
        # Take the first iFDO metadata item
        item = ifdo_items[0]
        image_data = cast("ImageData", item.image_data[0] if item.is_video else item.image_data)

        # Set image-set-local-path for subdirectory files
        if path.parent != Path():
            image_data.image_set_local_path = str(path.parent)

        return image_data

    @classmethod
    def create_dataset_metadata(
        cls,
        dataset_name: str,
        root_dir: Path,
        items: dict[str, list["BaseMetadata"]],
        metadata_name: str | None = None,
        *,
        dry_run: bool = False,
        saver_overwrite: Callable[[Path, str, dict[str, Any]], None] | None = None,
    ) -> None:
        """Create an iFDO from the metadata items."""
        saver = yaml_saver if saver_overwrite is None else saver_overwrite

        # Convert BaseMetadata items to ImageData for iFDO
        # Use filename only as keys per iFDO standard instead of full paths
        image_set_items = {}
        for path_str, metadata_items in items.items():
            path = Path(path_str)
            filename = path.name

            # Check if this is a video file
            is_video = cls._is_video_file(filename)

            ifdo_items = [item for item in metadata_items if isinstance(item, iFDOMetadata)]
            if not ifdo_items:
                continue

            if is_video:
                image_data_list = cls._process_video_metadata(ifdo_items, path)
                if image_data_list:
                    image_set_items[filename] = image_data_list
            else:
                image_data = cls._process_image_metadata(ifdo_items, path)
                image_set_items[filename] = image_data

        ifdo = iFDO(
            image_set_header=ImageSetHeader(
                image_set_name=dataset_name,
                image_set_uuid=str(uuid.uuid4()),
                image_set_handle="",  # TODO @<cjackett>: Populate from distribution target URL
            ),
            image_set_items=image_set_items,
        )

        # If no metadata_name provided, use default
        if not metadata_name:
            output_name = cls.DEFAULT_METADATA_NAME
        # If metadata_name is provided but missing extension, add it
        else:
            output_name = metadata_name if metadata_name.endswith(".ifdo") else f"{metadata_name}.ifdo"

        if not dry_run:
            saver(root_dir, output_name, ifdo.model_dump(mode="json", by_alias=True, exclude_none=True))

    @classmethod
    def process_files(
        cls,
        dataset_mapping: dict[Path, tuple[list[BaseMetadata], dict[str, Any] | None]],
        max_workers: int | None = None,
        logger: logging.Logger | None = None,
        *,
        dry_run: bool = False,
    ) -> None:
        """Process dataset_mapping using metadata."""
        if dry_run:
            return

        # Use the provided logger if available, otherwise use the module logger
        log = logger or get_logger(__name__)

        @multithreaded(max_workers=max_workers)
        def process_file(
            cls: type[iFDOMetadata],
            thread_num: str,
            item: tuple[Path, tuple[list[BaseMetadata], dict[str, Any] | None]],
            logger: logging.Logger,
            progress: Progress | None = None,
            task: TaskID | None = None,
        ) -> None:
            file_path, (metadata_items, ancillary_data) = item

            file_extension = file_path.suffix.lower()

            try:
                # If it's an EXIF-supported file, process EXIF metadata
                if file_extension in EXIF_SUPPORTED_EXTENSIONS:
                    try:
                        # Get the ImageData from the metadata items
                        ifdo_metadata_items = [item for item in metadata_items if isinstance(item, iFDOMetadata)]

                        if ifdo_metadata_items:
                            # Use the primary ImageData from the first iFDO metadata item
                            image_data = ifdo_metadata_items[0].primary_image_data

                            # Open image file for processing with proper context management
                            with Image.open(file_path) as image_file:
                                # Apply EXIF metadata using exiftool
                                cls._inject_metadata_with_exiftool(
                                    file_path,
                                    image_data,
                                    ancillary_data,
                                    image_file,
                                    logger,
                                )

                                # Extract image properties
                                cls._extract_image_properties(image_file, image_data)

                            logger.debug(
                                f"Thread {thread_num} - Applied iFDO metadata to EXIF tags for image {file_path}",
                            )
<<<<<<< HEAD
                    except (OSError, Exception) as e:
=======
                    except (OSError, ExifToolException) as e:
>>>>>>> 07504d51
                        logger.warning(
                            f"Failed to process EXIF metadata for {file_path}: {e}",
                        )
                else:
                    # For non-EXIF files (like videos), just log that we're skipping EXIF processing
                    logger.debug(
                        f"Thread {thread_num} - Skipping EXIF processing for non-supported file: {file_path}",
                    )

            finally:
                # Always increment the progress bar, regardless of file type or processing success
                if progress and task is not None:
                    progress.advance(task)

                    # Trigger garbage collection periodically to manage memory during large dataset processing
                    current_count = progress.tasks[task].completed
                    if current_count > 0 and current_count % 100 == 0:
                        gc.collect()

        with Progress(SpinnerColumn(), *get_default_columns()) as progress:
            task = progress.add_task("[green]Processing files with metadata (4/12)", total=len(dataset_mapping))
            process_file(cls, items=dataset_mapping.items(), progress=progress, task=task, logger=log)  # type: ignore[call-arg]

    @staticmethod
    def _inject_metadata_with_exiftool(
        file_path: Path,
        image_data: ImageData,
        ancillary_data: dict[str, Any] | None,
        image_file: Image.Image,
        logger: logging.Logger,
    ) -> None:
        """
        Inject metadata into EXIF using exiftool.

        Args:
            file_path: Path to the image file.
            image_data: The image data containing metadata information.
            ancillary_data: Any ancillary data to include.
            image_file: PIL Image object for extracting dimensions.
            logger: Logger instance.
        """
        try:
            with exiftool.ExifToolHelper() as et:
                existing_metadata = et.get_metadata(str(file_path))
                existing_exif = existing_metadata[0] if existing_metadata else {}

                exif_tags: dict[str, Any] = {}

                # Build EXIF tags using helper methods
                iFDOMetadata._add_image_dimensions(exif_tags, existing_exif, image_file)
                iFDOMetadata._add_datetime_tags(exif_tags, image_data)
                iFDOMetadata._add_identifier_tags(exif_tags, image_data)
                iFDOMetadata._add_gps_tags(exif_tags, image_data)
                iFDOMetadata._add_user_comment(exif_tags, image_data, ancillary_data)

                # Apply all tags at once
                if exif_tags:
                    et.set_tags([str(file_path)], exif_tags, params=["-overwrite_original_in_place"])

                # Add thumbnail after applying other EXIF tags
                iFDOMetadata._add_thumbnail_to_exif(file_path, image_file, logger)

        except FileNotFoundError as e:
            if "exiftool" in str(e).lower():
                show_dependency_error_and_exit(ToolDependency.EXIFTOOL, str(e))
            else:
                logger.warning(f"File not found during EXIF processing: {e}")
<<<<<<< HEAD
        except (ExifToolException, OSError) as e:
=======
        except ExifToolException as e:
>>>>>>> 07504d51
            logger.warning(f"Failed to inject EXIF metadata with exiftool: {e}")

    @staticmethod
    def _add_image_dimensions(
        exif_tags: dict[str, Any],
        existing_exif: dict[str, Any],
        image_file: Image.Image,
    ) -> None:
        """Add image dimensions to EXIF tags if missing."""
        if "EXIF:ExifImageWidth" not in existing_exif:
            width, height = image_file.size
            exif_tags["EXIF:ExifImageWidth"] = width

        if "EXIF:ExifImageHeight" not in existing_exif:
            width, height = image_file.size
            exif_tags["EXIF:ExifImageHeight"] = height

    @staticmethod
    def _add_datetime_tags(exif_tags: dict[str, Any], image_data: ImageData) -> None:
        """Add datetime-related EXIF tags."""
        if image_data.image_datetime is not None:
            dt = image_data.image_datetime
            if dt.tzinfo is not None and dt.tzinfo.utcoffset(dt) is not None:
                dt = dt.astimezone(timezone.utc)
                offset_str = "+00:00"
                exif_tags["EXIF:OffsetTime"] = offset_str
                exif_tags["EXIF:OffsetTimeOriginal"] = offset_str

            datetime_str = dt.strftime("%Y:%m:%d %H:%M:%S")
            subsec_str = str(dt.microsecond)

            exif_tags["EXIF:DateTime"] = datetime_str
            exif_tags["EXIF:DateTimeOriginal"] = datetime_str
            exif_tags["EXIF:SubSecTime"] = subsec_str
            exif_tags["EXIF:SubSecTimeOriginal"] = subsec_str

    @staticmethod
    def _add_identifier_tags(exif_tags: dict[str, Any], image_data: ImageData) -> None:
        """Add identifier-related EXIF tags."""
        if image_data.image_uuid:
            exif_tags["EXIF:ImageUniqueID"] = str(image_data.image_uuid)

    @staticmethod
    def _add_gps_tags(exif_tags: dict[str, Any], image_data: ImageData) -> None:
        """Add GPS-related EXIF tags."""
        if image_data.image_latitude is not None:
            exif_tags["EXIF:GPSLatitude"] = abs(image_data.image_latitude)
            exif_tags["EXIF:GPSLatitudeRef"] = "N" if image_data.image_latitude >= 0 else "S"

        if image_data.image_longitude is not None:
            exif_tags["EXIF:GPSLongitude"] = abs(image_data.image_longitude)
            exif_tags["EXIF:GPSLongitudeRef"] = "E" if image_data.image_longitude >= 0 else "W"

        if image_data.image_altitude_meters is not None:
            exif_tags["EXIF:GPSAltitude"] = abs(float(image_data.image_altitude_meters))
            exif_tags["EXIF:GPSAltitudeRef"] = "0" if image_data.image_altitude_meters >= 0 else "1"

    @staticmethod
    def _add_user_comment(
        exif_tags: dict[str, Any],
        image_data: ImageData,
        ancillary_data: dict[str, Any] | None,
    ) -> None:
        """Add user comment with iFDO metadata."""
        image_data_dict = image_data.model_dump(mode="json", by_alias=True, exclude_none=True)
        user_comment_data = {
            "metadata": {"ifdo": image_data_dict, "ancillary": ancillary_data},
        }
        user_comment_json = json.dumps(user_comment_data)
        exif_tags["EXIF:UserComment"] = user_comment_json

    @staticmethod
    def _add_thumbnail_to_exif(file_path: Path, image_file: Image.Image, logger: logging.Logger) -> None:
        """
        Add a thumbnail to the EXIF metadata using PIL and exiftool.

        Args:
            file_path: Path to the image file.
            image_file: PIL Image object.
            logger: Logger instance.
        """
        try:
            # Create a copy for the thumbnail to avoid modifying original
            with image_file.copy() as thumb:
                # Set max dimension to 240px - aspect ratio will be maintained
                thumbnail_size = (240, 240)

                # Use LANCZOS resampling for better quality
                thumb.thumbnail(thumbnail_size, Image.Resampling.LANCZOS)

                # Convert to RGB if not already
                if thumb.mode != "RGB":
                    with (
                        thumb.convert("RGB") as rgb_thumb,
                        tempfile.NamedTemporaryFile(suffix=".jpg", delete=False) as temp_file,
                    ):
                        rgb_thumb.save(temp_file.name, format="JPEG", quality=90, optimize=True)
                        temp_thumb_path = temp_file.name
                else:
                    # Save thumbnail to a temporary file
                    with tempfile.NamedTemporaryFile(suffix=".jpg", delete=False) as temp_file:
                        thumb.save(temp_file.name, format="JPEG", quality=90, optimize=True)
                        temp_thumb_path = temp_file.name

<<<<<<< HEAD
                # Use exiftool to embed the thumbnail
                with exiftool.ExifToolHelper() as et:
                    et.execute("-ThumbnailImage<=" + temp_thumb_path, "-overwrite_original_in_place", str(file_path))
=======
            # Use exiftool to embed the thumbnail
            with exiftool.ExifToolHelper() as et:
                et.execute("-ThumbnailImage<=" + temp_thumb_path, "-overwrite_original_in_place", str(file_path))
>>>>>>> 07504d51

                # Clean up temporary file
                Path(temp_thumb_path).unlink()

<<<<<<< HEAD
        except (ExifToolException, OSError) as e:
=======
        except ExifToolException as e:
>>>>>>> 07504d51
            logger.debug(f"Failed to add thumbnail to {file_path}: {e}")

    @staticmethod
    def _extract_image_properties(
        image_file: Image.Image,
        image_data: ImageData,
    ) -> None:
        """
        Extract image properties and update the image data.

        Args:
            image_file: The PIL Image object from which to extract properties.
            image_data: The ImageData object to update with extracted properties.
        """
        # Inject the image entropy and average image color into the iFDO
        image_data.image_entropy = image.get_shannon_entropy(image_file)
        image_data.image_average_color = image.get_average_image_color(image_file)<|MERGE_RESOLUTION|>--- conflicted
+++ resolved
@@ -19,7 +19,6 @@
     iFDOMetadata: Implements the BaseMetadata interface for iFDO-specific metadata
 """
 
-import gc
 import json
 import logging
 import tempfile
@@ -32,17 +31,9 @@
 import exiftool
 from exiftool.exceptions import ExifToolException
 from PIL import Image
-
-# Handle different versions of exiftool that may or may not have ExifToolException
-try:
-    ExifToolException = exiftool.ExifToolException
-except AttributeError:
-    # Fallback for versions that don't have this exception
-    ExifToolException = RuntimeError
 from rich.progress import Progress, SpinnerColumn, TaskID
 
 from marimba.core.schemas.base import BaseMetadata
-from marimba.core.utils.constants import EXIF_SUPPORTED_EXTENSIONS
 from marimba.core.utils.dependencies import ToolDependency, show_dependency_error_and_exit
 from marimba.core.utils.log import get_logger
 from marimba.core.utils.metadata import yaml_saver
@@ -361,11 +352,7 @@
                             logger.debug(
                                 f"Thread {thread_num} - Applied iFDO metadata to EXIF tags for image {file_path}",
                             )
-<<<<<<< HEAD
-                    except (OSError, Exception) as e:
-=======
                     except (OSError, ExifToolException) as e:
->>>>>>> 07504d51
                         logger.warning(
                             f"Failed to process EXIF metadata for {file_path}: {e}",
                         )
@@ -433,11 +420,7 @@
                 show_dependency_error_and_exit(ToolDependency.EXIFTOOL, str(e))
             else:
                 logger.warning(f"File not found during EXIF processing: {e}")
-<<<<<<< HEAD
-        except (ExifToolException, OSError) as e:
-=======
         except ExifToolException as e:
->>>>>>> 07504d51
             logger.warning(f"Failed to inject EXIF metadata with exiftool: {e}")
 
     @staticmethod
@@ -542,24 +525,14 @@
                         thumb.save(temp_file.name, format="JPEG", quality=90, optimize=True)
                         temp_thumb_path = temp_file.name
 
-<<<<<<< HEAD
                 # Use exiftool to embed the thumbnail
                 with exiftool.ExifToolHelper() as et:
                     et.execute("-ThumbnailImage<=" + temp_thumb_path, "-overwrite_original_in_place", str(file_path))
-=======
-            # Use exiftool to embed the thumbnail
-            with exiftool.ExifToolHelper() as et:
-                et.execute("-ThumbnailImage<=" + temp_thumb_path, "-overwrite_original_in_place", str(file_path))
->>>>>>> 07504d51
 
                 # Clean up temporary file
                 Path(temp_thumb_path).unlink()
 
-<<<<<<< HEAD
-        except (ExifToolException, OSError) as e:
-=======
         except ExifToolException as e:
->>>>>>> 07504d51
             logger.debug(f"Failed to add thumbnail to {file_path}: {e}")
 
     @staticmethod

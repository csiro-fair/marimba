"""
Marimba Core Dataset Wrapper Module.

This module provides various utilities and classes for handling image datasets in the Marimba project. It includes
functionality for managing datasets, creating and validating manifests, summarizing imagery collections, and applying
EXIF metadata.

Imports:
    - hashlib: Provides hash functions for generating hashes.
    - io: Core tools for working with streams.
    - json: JSON encoding and decoding library.
    - logging: Logging facility for Python.
    - collections.OrderedDict: Dictionary that remembers the order entries were added.
    - dataclasses.dataclass: A decorator for generating special methods.
    - datetime.timezone: Timezone information objects.
    - fractions.Fraction: Rational number arithmetic.
    - pathlib.Path: Object-oriented filesystem paths.
    - shutil: High-level file operations.
    - textwrap.dedent: Remove any common leading whitespace from every line.
    - typing: Type hints for function signatures and variables.
    - uuid: Generate unique identifiers.
    - piexif: Library to insert and extract EXIF metadata from images.
    - ifdo.models: Data models for images.
    - PIL.Image: Python Imaging Library for opening, manipulating, and saving image files.
    - rich.progress: Utilities for creating progress bars.
    - marimba.core.utils.log: Utilities for logging.
    - marimba.core.utils.map: Utility for creating summary maps.
    - marimba.core.utils.rich: Utility for default columns in rich progress.
    - marimba.lib.image: Library for image processing.
    - marimba.lib.gps: Utility for GPS coordinate conversion.

Classes:
    - ImagerySummary: A summary of an imagery collection.
    - Manifest: A dataset manifest used to validate datasets for corruption or modification.
    - DatasetWrapper: A wrapper class for handling dataset directories.
"""

import logging
import os
from collections import OrderedDict, defaultdict
from collections.abc import Callable, Iterable
from math import isnan
from pathlib import Path
from shutil import copy2, copytree, ignore_patterns
from typing import Any

from rich.progress import Progress, SpinnerColumn, TaskID

from marimba.core.schemas.base import BaseMetadata
from marimba.core.utils.constants import Operation
from marimba.core.utils.dataset import (
    DATASET_MAPPING_TYPE,
    DECORATOR_TYPE,
    MAPPED_DATASET_ITEMS,
    execute_on_mapping,
    flatten_mapping,
    flatten_middle_mapping,
)
from marimba.core.utils.hash import compute_hash
from marimba.core.utils.log import LogMixin, get_file_handler, get_logger
from marimba.core.utils.manifest import Manifest
from marimba.core.utils.map import make_summary_map
from marimba.core.utils.paths import format_path_for_logging
from marimba.core.utils.rich import get_default_columns
from marimba.core.utils.summary import ImagerySummary
from marimba.lib.decorators import multithreaded


class DatasetWrapper(LogMixin):
    """
    Dataset directory wrapper.
    """

    class InvalidStructureError(Exception):
        """
        Raised when the dataset directory structure is invalid.
        """

    class InvalidDatasetMappingError(Exception):
        """
        Raised when a path mapping dictionary is invalid.
        """

    class ManifestError(Exception):
        """
        Raised when the dataset is inconsistent with its manifest.
        """

    def __init__(
        self,
        root_dir: str | Path,
        version: str | None = "1.0",
        contact_name: str | None = None,
        contact_email: str | None = None,
        *,
        dry_run: bool = False,
        metadata_saver_overwrite: Callable[[Path, str, dict[str, Any]], None] | None = None,
    ) -> None:
        """
        Initialize a new instance of the class.

        This method sets up a new instance with the provided parameters, initializing internal attributes for file
        processing, version control, and contact information. It also sets up a dry-run mode for testing purposes
        without making actual changes.

        Args:
            root_dir (Union[str, Path]): The root directory where the files will be processed.
            version (Optional[str]): The version number. Defaults to "1.0".
            contact_name (Optional[str]): The name of the contact person. Defaults to None.
            contact_email (Optional[str]): The email address of the contact person. Defaults to None.
            dry_run (bool): If True, the method runs in dry-run mode without making any changes. Defaults to False.
            metadata_saver_overwrite (Optional[Callable[[Path, str, dict[str, Any]], None]]): Saving function
                overwriting the default metadata saving function. Defaults to None.
        """
        self._root_dir = Path(root_dir)
        self._project_dir = self._root_dir.parent.parent
        self._version = version
        self._contact_name = contact_name
        self._contact_email = contact_email
        self._dry_run = dry_run
        self._summary_name = "summary.md"
        self._metadata_saver_overwrite = metadata_saver_overwrite

        if not dry_run:
            self._check_file_structure()
            self._setup_logging()

    @property
    def logger(self) -> logging.Logger:
        """Returns a clean logger instance for this dataset."""
        if not hasattr(self, "_logger"):
            # Get the base logger
            self._logger = get_logger(self.__class__.__name__)

            # Remove any existing handlers
            for handler in self._logger.handlers[:]:
                self._logger.removeHandler(handler)

            # Add back just the null handler
            self._logger.addHandler(logging.NullHandler())
        return self._logger

    @property
    def root_dir(self) -> Path:
        """
        The root directory.
        """
        return self._root_dir

    @property
    def data_dir(self) -> Path:
        """
        The path to the data directory.
        """
        return self._root_dir / "data"

    @property
    def summary_path(self) -> Path:
        """
        The path to the dataset summary.
        """
        return self._root_dir / self.summary_name

    @property
    def summary_name(self) -> str:
        """
        The name of the dataset summary file.
        """
        return self._summary_name

    @summary_name.setter
    def summary_name(self, filename: str) -> None:
        """
        Setter for the name of the dataset summary.

        Args:
            filename (str): The new filename for the summary.
        """
        if filename:
            self._summary_name = filename if filename.endswith(".summary.md") else f"{filename}.summary.md"
        else:
            self._summary_name = "summary.md"

    @property
    def manifest_path(self) -> Path:
        """
        The path to the dataset manifest.
        """
        return self._root_dir / "manifest.txt"

    @property
    def name(self) -> str:
        """
        The name of the dataset.
        """
        return self._root_dir.name

    @property
    def logs_dir(self) -> Path:
        """
        The path to the logs directory.
        """
        return self._root_dir / "logs"

    @property
    def log_path(self) -> Path:
        """
        The path to the dataset log file.
        """
        return self.logs_dir / "dataset.log"

    @property
    def pipelines_dir(self) -> Path:
        """
        The path to the pipelines directory.
        """
        return self._root_dir / "pipelines"

    @property
    def pipeline_logs_dir(self) -> Path:
        """
        The path to the pipeline logs directory.
        """
        return self.logs_dir / "pipelines"

    @property
    def version(self) -> str | None:
        """
        Version of the dataset.
        """
        return self._version

    @property
    def contact_name(self) -> str | None:
        """
        Full name of the contact person for the packaged dataset.
        """
        return self._contact_name

    @property
    def contact_email(self) -> str | None:
        """
        Email address of the contact person for the packaged dataset.
        """
        return self._contact_email

    @property
    def dry_run(self) -> bool:
        """
        Whether the dataset generation should run in dry-run mode.
        """
        return self._dry_run

    @dry_run.setter
    def dry_run(self, value: bool) -> None:
        """
        Set the dry-run mode for the dataset generation.
        """
        self._dry_run = value

    @classmethod
    def create(
        cls,
        root_dir: str | Path,
        version: str | None = "1.0",
        contact_name: str | None = None,
        contact_email: str | None = None,
        *,
        dry_run: bool = False,
        metadata_saver: Callable[[Path, str, dict[str, Any]], None] | None = None,
    ) -> "DatasetWrapper":
        """
        Create a new dataset.

        This class method creates a new dataset structure based on the provided parameters. It sets up the necessary
        directory structure and returns a DatasetWrapper instance.

        Args:
            root_dir: The root directory where the dataset will be created.
            version: The version of the dataset. Defaults to '1.0'.
            contact_name: The name of the contact person for the dataset. Optional.
            contact_email: The email of the contact person for the dataset. Optional.
            dry_run: If True, simulates the creation without actually creating directories. Defaults to False.
            metadata_saver: Save function which takes a path, filename without extension and data as
                json serializable dict. Defaults to None.

        Returns:
            A DatasetWrapper instance representing the newly created dataset.

        Raises:
            - FileExistsError: If the root directory already exists and dry_run is False.
        """
        # Define the dataset directory structure
        root_dir = Path(root_dir)
        data_dir = root_dir / "data"
        logs_dir = root_dir / "logs"
        pipeline_logs_dir = logs_dir / "pipelines"

        # Create the file structure
        if not dry_run:
            root_dir.mkdir(parents=True)
            data_dir.mkdir()
            logs_dir.mkdir()
            pipeline_logs_dir.mkdir()

        return cls(
            root_dir,
            version=version,
            contact_name=contact_name,
            contact_email=contact_email,
            dry_run=dry_run,
<<<<<<< HEAD
=======
            metadata_saver_overwrite=metadata_saver,
>>>>>>> f52d65d7
        )

    def _check_file_structure(self) -> None:
        """
        Check the file structure of the dataset.

        Parameters:
            self: the instance of the class

        Raises:
            InvalidStructureError: if any of the required directories do not exist or is not a directory
        """

        def check_dir_exists(path: Path) -> None:
            if not path.is_dir():
                raise DatasetWrapper.InvalidStructureError(
                    f'"{path}" does not exist or is not a directory',
                )

        check_dir_exists(self.root_dir)
        check_dir_exists(self.data_dir)
        check_dir_exists(self.logs_dir)
        check_dir_exists(self.pipeline_logs_dir)

    def validate(
        self,
        progress: Progress | None = None,
        task: TaskID | None = None,
    ) -> None:
        """
        Validate the dataset. If the dataset is inconsistent with its manifest (if present), raise a ManifestError.

        Raises:
            DatasetWrapper.ManifestError: If the dataset is inconsistent with its manifest.
        """
        if self.manifest_path.exists():
            manifest = Manifest.load(self.manifest_path)
            if not manifest.validate(
                self.root_dir,
                exclude_paths=[self.manifest_path, self.log_path],
                progress=progress,
                task=task,
                logger=self.logger,
            ):
                raise DatasetWrapper.ManifestError(self.manifest_path)

    def _setup_logging(self) -> None:
        """
        Set up logging. Create file handler for this instance that writes to `dataset.log`.
        """
        # Create a file handler for this instance
        self._file_handler = get_file_handler(self.logs_dir, "dataset", self._dry_run)

        # Add the file handler to the logger
        self.logger.addHandler(self._file_handler)

    def get_pipeline_data_dir(self, pipeline_name: str) -> Path:
        """
        Get the path to the data directory for the given pipeline.

        Args:
            pipeline_name: The name of the pipeline.

        Returns:
            The absolute path to the pipeline data directory.
        """
        return self.data_dir / pipeline_name

    def populate(
        self,
        dataset_name: str,
<<<<<<< HEAD
        dataset_mapping: dict[
            str,
            dict[Path, tuple[Path, list[BaseMetadata] | None, dict[str, Any] | None]],
        ],
=======
        dataset_mapping: DATASET_MAPPING_TYPE,
>>>>>>> f52d65d7
        project_pipelines_dir: Path,
        project_log_path: Path,
        pipeline_log_paths: Iterable[Path],
        mapping_processor_decorator: list[DECORATOR_TYPE],
        post_package_processors: list[Callable[[Path], set[Path]]],
        operation: Operation = Operation.copy,
        zoom: int | None = None,
        max_workers: int | None = None,
    ) -> None:
        """

        Populate the dataset with files, metadata, and generate necessary artifacts.

        This function populates a dataset with files from multiple pipelines, processes metadata, generates dataset
        summary and map, copies pipeline files and logs, and creates a manifest. It handles various operations like
        copying or moving files and can generate a dataset map at a specified zoom l

        Args:
            dataset_name: The name of the dataset to be created.
            dataset_mapping: A dictionary mapping pipeline names to file information, including source and destination
                paths, metadata, and additional properties.
            project_pipelines_dir: A Path object pointing to the directory containing project pipeline files.
            project_log_path: A Path object pointing to the project log file.
            pipeline_log_paths: An iterable of Path objects pointing to individual pipeline log files.
            mapping_processor_decorator: Dataset mapping processor decorator.
            post_package_processors: Processors which are applied to the dataset after the metadata file is created.
            operation: An Operation enum specifying whether to copy or move files (default: Operation.copy).
            zoom: An optional integer specifying the zoom level for the dataset map generation (default: None).
            max_workers: Maximum number of worker processes to use. If None, uses all available CPU cores.


        Raises:
            ValueError: If the dataset_mapping is empty or contains invalid entries.
            IOError: If there are issues reading from or writing to files or directories.
            MetadataError: If there are problems processing or generating metadata.
        """
        pipeline_label = "pipeline" if len(dataset_mapping) == 1 else "pipelines"
        self.logger.info(
            f'Started packaging dataset "{dataset_name}" containing {len(dataset_mapping)} {pipeline_label}',
        )

        reduced_dataset_mapping = flatten_middle_mapping(dataset_mapping)
        self.check_dataset_mapping(reduced_dataset_mapping, max_workers)
        mapped_dataset_items = self._populate_files(dataset_mapping, operation, max_workers)
        self._process_files_with_metadata(reduced_dataset_mapping, max_workers)
        self.generate_metadata(dataset_name, mapped_dataset_items, mapping_processor_decorator, max_workers)
        dataset_items = flatten_mapping(flatten_middle_mapping(mapped_dataset_items))

        self.generate_dataset_summary(dataset_items)
        # TODO @<cjackett>: Generate summary method currently does not use multithreading
        self._generate_dataset_map(dataset_items, zoom)
        self._copy_pipelines(project_pipelines_dir)
        self._copy_logs(project_log_path, pipeline_log_paths)
        self._generate_manifest(dataset_items, max_workers)

        self.logger.info(f'Completed packaging dataset "{dataset_name}"')

        changed_files = self._run_post_package_processors(post_package_processors)
        self._update_manifest(changed_files, max_workers)

    def _populate_files(  # noqa: C901
        self,
<<<<<<< HEAD
        dataset_mapping: dict[
            str,
            dict[Path, tuple[Path, list[BaseMetadata] | None, dict[str, Any] | None]],
        ],
=======
        dataset_mapping: DATASET_MAPPING_TYPE,
>>>>>>> f52d65d7
        operation: Operation,
        max_workers: int | None = None,
    ) -> dict[str, dict[str, dict[str, list[BaseMetadata]]]]:
        """
        Copy or move files from the dataset mapping to the destination directory.

        Args:
            dataset_mapping: The dataset mapping containing source and destination paths.
            operation: The operation to perform (copy, move, link).
            max_workers: Maximum number of worker processes to use. If None, uses all available CPU cores.

        Returns:
            Dict[str, BaseMetadata]: A dictionary of dataset items for further processing.
        """

        @multithreaded(max_workers=max_workers)
        def process_file(
            self: DatasetWrapper,
            item: tuple[
                Path,
                tuple[Path, list[BaseMetadata] | None, dict[str, Any] | None],
            ],
            thread_num: str,
            pipeline_name: str,
            operation: Operation,
            dataset_items: dict[str, list[BaseMetadata]],
            logger: logging.Logger | None = None,
            progress: Progress | None = None,
            tasks_by_pipeline_name: dict[str, Any] | None = None,
        ) -> None:
            src, (relative_dst, data_list, _) = item
            dst = self.get_pipeline_data_dir(pipeline_name) / relative_dst

            if data_list:
                dst_relative = dst.relative_to(self.root_dir)
                dataset_items[dst_relative.as_posix()] = data_list

            if not self.dry_run:
                dst.parent.mkdir(parents=True, exist_ok=True)
                if operation == Operation.copy:
                    copy2(src, dst)
                    if logger:
                        logger.debug(
                            f"Thread {thread_num} - Copied file "
                            f"{format_path_for_logging(src, self._project_dir)} to "
                            f"{format_path_for_logging(dst, self._project_dir)}",
                        )
                elif operation == Operation.move:
                    src.rename(dst)
                    if logger:
                        logger.debug(
                            f"Thread {thread_num} - Moved file "
                            f"{format_path_for_logging(src, self._project_dir)} to "
                            f"{format_path_for_logging(dst, self._project_dir)}",
                        )
                # TODO @<cjackett>: We might need to check here that image files aren't linked to linked files in the
                #  import process because then EXIF writing might destructively change the original files
                elif operation == Operation.link:
                    os.link(src, dst)
                    if logger:
                        logger.debug(
                            f"Thread {thread_num} - Linked file "
                            f"{format_path_for_logging(src, self._project_dir)} to "
                            f"{format_path_for_logging(dst, self._project_dir)}",
                        )

            if progress and tasks_by_pipeline_name:
                progress.advance(tasks_by_pipeline_name[pipeline_name])

        dataset_items: dict[str, dict[str, dict[str, list[BaseMetadata]]]] = defaultdict(lambda: defaultdict(dict))
        with Progress(SpinnerColumn(), *get_default_columns()) as progress:
            tasks_by_pipeline_name = {
                pipeline_name: progress.add_task(
                    f"[green]Populating data for {pipeline_name} pipeline (3/12)",
                    total=len(pipeline_data_mapping),
                )
                for pipeline_name, pipeline_data_mapping in dataset_mapping.items()
                if len(pipeline_data_mapping) > 0
            }

            for pipeline_name, pipeline_data_mapping in dataset_mapping.items():
<<<<<<< HEAD
                self.logger.info(
                    f'Started populating data for pipeline "{pipeline_name}"',
                )
                process_file(
                    self,
                    items=list(pipeline_data_mapping.items()),
                    pipeline_name=pipeline_name,
                    operation=operation,
                    dataset_items=dataset_items,
                    progress=progress,
                    tasks_by_pipeline_name=tasks_by_pipeline_name,
                )  # type: ignore[call-arg]
                self.logger.info(
                    f'Completed populating data for pipeline "{pipeline_name}"',
                )
=======
                for collection_name, collection_data_mapping in pipeline_data_mapping.items():
                    self.logger.info(f'Started populating data for pipeline "{pipeline_name}"')
                    process_file(
                        self,
                        items=list(collection_data_mapping.items()),
                        pipeline_name=pipeline_name,
                        operation=operation,
                        dataset_items=dataset_items[pipeline_name][collection_name],
                        logger=self.logger,
                        progress=progress,
                        tasks_by_pipeline_name=tasks_by_pipeline_name,
                    )  # type: ignore[call-arg]
                    self.logger.info(f'Completed populating data for pipeline "{pipeline_name}"')
>>>>>>> f52d65d7

        return dataset_items

    def _process_files_with_metadata(
        self,
        dataset_mapping: dict[
            str,
            dict[Path, tuple[Path, list[BaseMetadata] | None, dict[str, Any] | None]],
        ],
        max_workers: int | None = None,
    ) -> None:
        """
        Process files with their associated metadata types.

        Args:
            dataset_mapping: The dataset mapping containing source and destination paths.
            max_workers: Maximum number of worker processes to use. If None, uses all available CPU cores.
        """
        # Group files by metadata type
        files_by_type: dict[
            type,
            dict[Path, tuple[list[BaseMetadata], dict[str, Any] | None]],
        ] = {}

        for pipeline_name, pipeline_data_mapping in dataset_mapping.items():
            for (
                relative_dst,
                metadata_items,
                ancillary_data,
            ) in pipeline_data_mapping.values():
                if not metadata_items:
                    continue

                dst = self.get_pipeline_data_dir(pipeline_name) / relative_dst

                # Group by the type of the first metadata item
                metadata_type = type(metadata_items[0])
                if metadata_type not in files_by_type:
                    files_by_type[metadata_type] = {}

                files_by_type[metadata_type][dst] = (metadata_items, ancillary_data)

        # Process files for each metadata type
        for metadata_type, files in files_by_type.items():
            metadata_type.process_files(
                dataset_mapping=files,
                max_workers=max_workers,
                dry_run=self.dry_run,
            )

        total_files = sum(len(files) for files in files_by_type.values())
        self.logger.info(f"Processed {total_files} files with metadata")

    def _update_metadata_hashes(
        self,
        file_path: str,
        metadata_items: list[BaseMetadata],
        progress: Progress | None = None,
        task: TaskID | None = None,
    ) -> None:
        """Update hash values for metadata items."""
        file_data_path = Path(file_path)
        if file_data_path.is_file():
            file_hash = compute_hash(file_data_path)
            for metadata_item in metadata_items:
                metadata_item.hash_sha256 = file_hash

        if progress and task is not None:
            progress.advance(task)

    def _process_items(
        self,
        dataset_items: dict[str, list[BaseMetadata]],
        progress: Progress | None = None,
        task: TaskID | None = None,
        max_workers: int | None = None,
    ) -> dict[str, list[BaseMetadata]]:
        """Process all items and return them sorted by path."""

        @multithreaded(max_workers=max_workers)
        def process_items_with_hashes(
            self: DatasetWrapper,
            thread_num: str,  # noqa: ARG001
            item: tuple[str, list[BaseMetadata]],
            logger: logging.Logger | None = None,  # noqa: ARG001
            progress: Progress | None = None,
            task: TaskID | None = None,
        ) -> None:
            """Process items and calculate their hashes in parallel."""
            file_path, metadata_items = item
            self._update_metadata_hashes(file_path, metadata_items, progress, task)

        items = [
            (Path(self.root_dir) / file_path, metadata_items) for file_path, metadata_items in dataset_items.items()
        ]
        process_items_with_hashes(
            self,
            items=items,
            logger=self.logger,
            progress=progress,
            task=task,
        )  # type: ignore[call-arg]
        return OrderedDict(sorted(dataset_items.items(), key=lambda item: item[0]))

    def _group_by_metadata_type(
        self,
        items: dict[str, list[BaseMetadata]],
    ) -> dict[type[BaseMetadata], dict[str, list[BaseMetadata]]]:
        """Group dataset items by their metadata type."""
        grouped_items: dict[type[BaseMetadata], dict[str, list[BaseMetadata]]] = {}

        for path, metadata_items in items.items():
            for metadata_item in metadata_items:
                metadata_type = type(metadata_item)
                if metadata_type not in grouped_items:
                    grouped_items[metadata_type] = {}
                if path not in grouped_items[metadata_type]:
                    grouped_items[metadata_type][path] = []
                grouped_items[metadata_type][path].append(metadata_item)

        return grouped_items

    def _create_metadata_files(
        self,
        dataset_name: str,
        grouped_items: dict[type[BaseMetadata], dict[str, list[BaseMetadata]]],
        collection_name: str | None = None,
    ) -> None:
        """Create metadata files for each type."""
        for metadata_type, type_items in grouped_items.items():
            metadata_type.create_dataset_metadata(
                dataset_name=dataset_name,
                root_dir=self.root_dir,
                items=type_items,
                metadata_name=collection_name,
                dry_run=self.dry_run,
                saver_overwrite=self._metadata_saver_overwrite,
            )

    def _log_metadata_summary(
        self,
        grouped_items: dict[type[BaseMetadata], dict[str, list[BaseMetadata]]],
    ) -> None:
        """Log a summary of the metadata generation."""
        type_counts = [f"{len(items)} {metadata_type.__name__}" for metadata_type, items in grouped_items.items()]
        self.logger.info(
            f"Generated metadata file containing {', '.join(type_counts)} items",
        )

    def generate_metadata(
        self,
        dataset_name: str,
        dataset_items: MAPPED_DATASET_ITEMS,
        mapping_processor_decorator: list[DECORATOR_TYPE],
        max_workers: int | None = None,
        *,
        progress: bool = True,
    ) -> None:
        """
        Generate metadata for a dataset.

        This function processes a dataset, calculates file hashes, groups items by metadata type,
        and creates dataset metadata files. It can optionally display a progress bar during execution.

        Args:
            dataset_name: The name of the dataset.
            dataset_items: A dictionary mapping file paths to lists of BaseMetadata objects.
            mapping_processor_decorator: Dataset mapping processor decorator.
            progress: Whether to display a progress bar. Defaults to True.
            max_workers: Maximum number of worker processes to use. If None, uses all available CPU cores.

        Raises:
            FileNotFoundError: If a file specified in dataset_items is not found in the data directory.
            PermissionError: If there are insufficient permissions to read files or write metadata.
            IOError: If there are issues reading files or writing metadata.
        """
        if progress:
            with Progress(SpinnerColumn(), *get_default_columns()) as progress_bar:
<<<<<<< HEAD
                total_tasks = len(dataset_items) + 1
                task = progress_bar.add_task(
                    "[green]Generating dataset metadata (5/11)",
                    total=total_tasks,
                )

                processed_items = self._process_items(
                    dataset_items,
                    progress_bar,
                    task,
                    max_workers,
                )
                grouped_items = self._group_by_metadata_type(processed_items)

                progress_bar.update(
                    task,
                    description="[green]Writing dataset metadata (5/11)",
                )
                self._create_metadata_files(dataset_name, grouped_items)
=======
                total_tasks = len(flatten_mapping(flatten_middle_mapping(dataset_items))) + 1
                task = progress_bar.add_task("[green]Generating dataset metadata (5/12)", total=total_tasks)

                processed_items = execute_on_mapping(
                    dataset_items,
                    lambda x: self._process_items(x, progress_bar, task, max_workers),
                )
                grouped_items = execute_on_mapping(processed_items, self._group_by_metadata_type)

                progress_bar.update(task, description="[green]Writing dataset metadata (5/12)")
                for decorator in mapping_processor_decorator:
                    decorator(lambda x, y: self._create_metadata_files(dataset_name, x, y), grouped_items)

>>>>>>> f52d65d7
                progress_bar.advance(task)
        else:
            processed_items = execute_on_mapping(dataset_items, lambda x: self._process_items(x))
            grouped_items = execute_on_mapping(processed_items, self._group_by_metadata_type)
            for decorator in mapping_processor_decorator:
                decorator(lambda x, y: self._create_metadata_files(dataset_name, x, y), grouped_items)

        self._log_metadata_summary(flatten_mapping(flatten_middle_mapping(grouped_items)))

    def _run_post_package_processors(self, post_package_processors: list[Callable[[Path], set[Path]]]) -> set[Path]:
        changed_files = set()
        with Progress(SpinnerColumn(), *get_default_columns()) as progress_bar:
            task = progress_bar.add_task(
                "[green]Running post package hooks (11/12)",
                total=len(post_package_processors),
            )
            for post_package_processor in post_package_processors:
                changed_files.update(post_package_processor(self.root_dir))
                progress_bar.advance(task)

        return changed_files

    def _update_manifest(self, changed_files: set[Path], max_worker: int | None = None) -> None:
        manifest = Manifest.load(self.manifest_path)
        manifest.update(
            changed_files,
            self.root_dir,
            {self.manifest_path, self.log_path},
            logger=self.logger,
            max_workers=max_worker,
        )

        if not self.dry_run:
            manifest.save(self.manifest_path)

    def generate_dataset_summary(
        self,
        dataset_items: dict[str, list[BaseMetadata]],
        *,
        progress: bool = True,
    ) -> None:
        """
        Generate a summary of the dataset.

        Args:
            dataset_items: The dictionary of dataset items to summarize.
            progress: A flag to indicate whether to show a progress bar.
        """

        def generate_summary() -> None:
            summary = self.summarise(dataset_items)
            if not self.dry_run:
                self.summary_path.write_text(str(summary))
            self.logger.info(
                f"Generated dataset summary at {format_path_for_logging(self.summary_path, self._project_dir)}",
            )

        if progress:
            with Progress(SpinnerColumn(), *get_default_columns()) as progress_bar:
<<<<<<< HEAD
                task = progress_bar.add_task(
                    "[green]Generating dataset summary (6/11)",
                    total=1,
                )
=======
                task = progress_bar.add_task("[green]Generating dataset summary (6/12)", total=1)
>>>>>>> f52d65d7
                generate_summary()
                progress_bar.advance(task)
        else:
            generate_summary()

    @staticmethod
    def _is_valid_coordinate(
        value: float | None,
        min_value: float,
        max_value: float,
    ) -> bool:
        """
        Validate if a coordinate is a valid real number within the given range.

        Args:
            value: The coordinate value to validate, which can be None or a float.
            min_value: The minimum acceptable value for the coordinate.
            max_value: The maximum acceptable value for the coordinate.

        Returns:
            bool: True if the value is within the specified range and is not NaN, otherwise False.
        """
        return value is not None and min_value <= value <= max_value and not isnan(value)

    def _validate_geolocations(self, lat: float | None, lon: float | None) -> bool:
        """
        Validate latitude and longitude values to ensure they are within acceptable ranges.

        Latitude must be within the range [-90, 90]. Longitude can either be within
        the range [-180, 180] or within [0, 360] to accommodate different dataset formats.

        Args:
            lat: Latitude value to validate.
            lon: Longitude value to validate.

        Returns:
            bool: True if both latitude and longitude are valid real numbers within their respective ranges, otherwise
            False.
        """
        valid_latitude = self._is_valid_coordinate(lat, -90.0, 90.0)
        valid_longitude = self._is_valid_coordinate(
            lon,
            -180.0,
            180.0,
        ) or self._is_valid_coordinate(lon, 0.0, 360.0)
        return valid_latitude and valid_longitude

    def _generate_dataset_map(
        self,
        image_set_items: dict[str, list[BaseMetadata]],
        zoom: int | None = None,
    ) -> None:
        """
        Generate a summary of the dataset, including a map of geolocations if available.

        Args:
            image_set_items: The dictionary of image set items to summarize.
            zoom: Optional zoom level for the map.
        """
        with Progress(SpinnerColumn(), *get_default_columns()) as progress:
            task = progress.add_task("[green]Generating dataset map (7/12)", total=1)

            # Check for geolocations
            geolocations = [
                (image_data.latitude, image_data.longitude)
                for image_data_list in image_set_items.values()
                for image_data in image_data_list
                if self._validate_geolocations(
                    image_data.latitude,
                    image_data.longitude,
                )
            ]
            if geolocations:
                summary_map = make_summary_map(geolocations, zoom=zoom)
                if summary_map is not None:
                    map_path = self.root_dir / "map.png"
                    if not self.dry_run:
                        summary_map.save(map_path)
                    coordinate_label = "spatial coordinate" if len(geolocations) == 1 else "spatial coordinates"
                    self.logger.info(
                        f"Generated summary map containing {len(geolocations)} "
                        f"{coordinate_label} at {format_path_for_logging(map_path, self._project_dir)}",
                    )
            progress.advance(task)

    def _copy_logs(
        self,
        project_log_path: Path,
        pipeline_log_paths: Iterable[Path],
    ) -> None:
        """
        Copy project and pipeline log files to the appropriate directories.

        Args:
            project_log_path: The path to the project log file.
            pipeline_log_paths: The paths to the pipeline log files.
        """
        with Progress(SpinnerColumn(), *get_default_columns()) as progress:
            task = progress.add_task("[green]Copying logs (9/12)", total=1)
            if not self.dry_run:
                copy2(project_log_path, self.logs_dir)
                for pipeline_log_path in pipeline_log_paths:
                    copy2(pipeline_log_path, self.pipeline_logs_dir)
            self.logger.info(
                f"Copied project logs to {format_path_for_logging(self.logs_dir, self._project_dir)}",
            )
            progress.advance(task)

    def _copy_pipelines(self, project_pipelines_dir: Path) -> None:
        """
        Copy project pipelines to the appropriate directory, ignoring unnecessary files.

        Args:
            project_pipelines_dir: The path to the project pipelines directory.
        """
        with Progress(SpinnerColumn(), *get_default_columns()) as progress:
            task = progress.add_task("[green]Copying pipelines (8/12)", total=1)
            if not self.dry_run:
                ignore = ignore_patterns(
                    ".git",
                    ".gitignore",
                    ".gitattributes",
                    "__pycache__",
                    "*.pyc",
                    ".DS_Store",
                    "*.log",
                )
                copytree(
                    project_pipelines_dir,
                    self.pipelines_dir,
                    dirs_exist_ok=True,
                    ignore=ignore,
                )
            self.logger.info(
                f"Copied project pipelines to {format_path_for_logging(self.pipelines_dir, self._project_dir)}",
            )
            progress.advance(task)

    def _generate_manifest(
        self,
        dataset_items: dict[str, list[BaseMetadata]],
        max_workers: int | None = None,
    ) -> None:
        """
        Generate and save the manifest for the dataset, excluding certain paths.

        The manifest provides a comprehensive list of files and their hashes for verification.
        """
        with Progress(SpinnerColumn(), *get_default_columns()) as progress:
            globbed_files = list(self.root_dir.glob("**/*"))
<<<<<<< HEAD
            task = progress.add_task(
                "[green]Generating manifest (10/11)",
                total=len(globbed_files),
            )
=======
            task = progress.add_task("[green]Generating manifest (10/12)", total=len(globbed_files))
>>>>>>> f52d65d7
            manifest = Manifest.from_dir(
                self.root_dir,
                exclude_paths=[self.manifest_path, self.log_path],
                dataset_items=dataset_items,
                progress=progress,
                task=task,
                logger=self.logger,
                max_workers=max_workers,
            )
            if not self.dry_run:
                manifest.save(self.manifest_path, logger=self.logger)
            self.logger.info(
                f"Generated manifest for {len(globbed_files)} "
                f"files and paths at {format_path_for_logging(self.manifest_path, self._project_dir)}",
            )

    def summarise(self, dataset_items: dict[str, list[BaseMetadata]]) -> ImagerySummary:
        """
        Create an imagery summary for this dataset.

        Returns:
            An imagery summary.
        """
        return ImagerySummary.from_dataset(self, dataset_items)

    def check_dataset_mapping(
        self,
        dataset_mapping: dict[
            str,
            dict[Path, tuple[Path, list[Any] | None, dict[str, Any] | None]],
        ],
        max_workers: int | None = None,
    ) -> None:
        """
        Verify that the given dataset mapping is valid.

        Args:
            dataset_mapping: A mapping from source paths to destination paths and metadata.
            max_workers: Maximum number of worker processes to use. If None, uses all available CPU cores.

        Raises:
            DatasetWrapper.InvalidDatasetMappingError: If the path mapping is invalid.
        """
        total_tasks = 0
        for pipeline_data_mapping in dataset_mapping.values():
            total_tasks += len(pipeline_data_mapping) * 4

        with Progress(SpinnerColumn(), *get_default_columns()) as progress:
<<<<<<< HEAD
            task = progress.add_task(
                "[green]Checking dataset mapping (2/11)",
                total=total_tasks,
            )
=======
            task = progress.add_task("[green]Checking dataset mapping (2/12)", total=total_tasks)
>>>>>>> f52d65d7

            for pipeline_data_mapping in dataset_mapping.values():
                self._verify_source_paths_exist(
                    pipeline_data_mapping,
                    progress,
                    task,
                    max_workers,
                )
                self._verify_unique_source_resolutions(
                    pipeline_data_mapping,
                    progress,
                    task,
                    max_workers,
                )
                self._verify_relative_destination_paths(
                    pipeline_data_mapping,
                    progress,
                    task,
                    max_workers,
                )
                self._verify_no_destination_collisions(
                    pipeline_data_mapping,
                    progress,
                    task,
                    max_workers,
                )

        self.logger.info("Dataset mapping is valid")

    def _verify_source_paths_exist(
        self,
        pipeline_data_mapping: dict[
            Path,
            tuple[Path, list[Any] | None, dict[str, Any] | None],
        ],
        progress: Progress,
        task: TaskID,
        max_workers: int | None = None,
    ) -> None:
        @multithreaded(max_workers=max_workers)
        def verify_path(
            self: DatasetWrapper,  # noqa: ARG001
            thread_num: str,  # noqa: ARG001
            item: Path,
            logger: logging.Logger | None = None,  # noqa: ARG001
            progress: Progress | None = None,
            task: TaskID | None = None,
        ) -> None:
            if not item.exists():
                raise DatasetWrapper.InvalidDatasetMappingError(
                    f"Source path {item} does not exist",
                )
            if progress and task is not None:
                progress.advance(task)

        verify_path(
            self,
            items=list(pipeline_data_mapping.keys()),
            logger=self.logger,
            progress=progress,
            task=task,
        )  # type: ignore[call-arg]

    def _verify_unique_source_resolutions(
        self,
        pipeline_data_mapping: dict[
            Path,
            tuple[Path, list[Any] | None, dict[str, Any] | None],
        ],
        progress: Progress,
        task: TaskID,
        max_workers: int | None = None,
    ) -> None:
        reverse_src_resolution: dict[Path, Path] = {}

        @multithreaded(max_workers=max_workers)
        def verify_resolution(
            self: DatasetWrapper,  # noqa: ARG001
            thread_num: str,  # noqa: ARG001
            item: Path,
            reverse_src_resolution: dict[Path, Path],
            logger: logging.Logger | None = None,  # noqa: ARG001
            progress: Progress | None = None,
            task: TaskID | None = None,
        ) -> None:
            resolved = item.resolve().absolute()
            if resolved in reverse_src_resolution:
                raise DatasetWrapper.InvalidDatasetMappingError(
                    f"Source paths {item} and {reverse_src_resolution[resolved]} both resolve to {resolved}",
                )
            reverse_src_resolution[resolved] = item
            if progress and task is not None:
                progress.advance(task)

        verify_resolution(
            self,
            items=pipeline_data_mapping.keys(),
            reverse_src_resolution=reverse_src_resolution,
            logger=self.logger,
            progress=progress,
            task=task,
        )  # type: ignore[call-arg]

    def _verify_relative_destination_paths(
        self,
        pipeline_data_mapping: dict[
            Path,
            tuple[Path, list[Any] | None, dict[str, Any] | None],
        ],
        progress: Progress,
        task: TaskID,
        max_workers: int | None = None,
    ) -> None:
        destinations = [dst for dst, _, _ in pipeline_data_mapping.values()]

        @multithreaded(max_workers=max_workers)
        def verify_destination_path(
            self: DatasetWrapper,  # noqa: ARG001
            thread_num: str,  # noqa: ARG001
            item: Path,
            logger: logging.Logger | None = None,  # noqa: ARG001
            progress: Progress | None = None,
            task: TaskID | None = None,
        ) -> None:
            if item.is_absolute():
                raise DatasetWrapper.InvalidDatasetMappingError(
                    f"Destination path {item} must be relative",
                )
            if progress and task is not None:
                progress.advance(task)

        verify_destination_path(
            self,
            items=destinations,
            logger=self.logger,
            progress=progress,
            task=task,
        )  # type: ignore[call-arg]

    def _verify_no_destination_collisions(
        self,
        pipeline_data_mapping: dict[
            Path,
            tuple[Path, list[Any] | None, dict[str, Any] | None],
        ],
        progress: Progress,
        task: TaskID,
        max_workers: int | None = None,
    ) -> None:
        reverse_mapping: dict[Path, Path] = {
            dst.resolve(): src for src, (dst, _, _) in pipeline_data_mapping.items() if dst is not None
        }

        @multithreaded(max_workers=max_workers)
        def verify_no_collision(
            self: DatasetWrapper,  # noqa: ARG001
            thread_num: str,  # noqa: ARG001
            item: tuple[Path, Path],
            reverse_mapping: dict[Path, Path],
            logger: logging.Logger | None = None,  # noqa: ARG001
            progress: Progress | None = None,
            task: TaskID | None = None,
        ) -> None:
            (src, dst) = item
            if dst is not None:
                src_other = reverse_mapping.get(dst.resolve())
                if src_other is not None and src.resolve() != src_other.resolve():
                    raise DatasetWrapper.InvalidDatasetMappingError(
                        f"Resolved destination path {dst.resolve()} is the same for source paths {src} and {src_other}",
                    )
            if progress and task is not None:
                progress.advance(task)

        items = [(src, dst) for src, (dst, _, _) in pipeline_data_mapping.items()]

        verify_no_collision(
            self,
            items=items,
            reverse_mapping=reverse_mapping,
            logger=self.logger,
            progress=progress,
            task=task,
        )  # type: ignore[call-arg]<|MERGE_RESOLUTION|>--- conflicted
+++ resolved
@@ -309,10 +309,7 @@
             contact_name=contact_name,
             contact_email=contact_email,
             dry_run=dry_run,
-<<<<<<< HEAD
-=======
             metadata_saver_overwrite=metadata_saver,
->>>>>>> f52d65d7
         )
 
     def _check_file_structure(self) -> None:
@@ -384,14 +381,7 @@
     def populate(
         self,
         dataset_name: str,
-<<<<<<< HEAD
-        dataset_mapping: dict[
-            str,
-            dict[Path, tuple[Path, list[BaseMetadata] | None, dict[str, Any] | None]],
-        ],
-=======
         dataset_mapping: DATASET_MAPPING_TYPE,
->>>>>>> f52d65d7
         project_pipelines_dir: Path,
         project_log_path: Path,
         pipeline_log_paths: Iterable[Path],
@@ -454,14 +444,7 @@
 
     def _populate_files(  # noqa: C901
         self,
-<<<<<<< HEAD
-        dataset_mapping: dict[
-            str,
-            dict[Path, tuple[Path, list[BaseMetadata] | None, dict[str, Any] | None]],
-        ],
-=======
         dataset_mapping: DATASET_MAPPING_TYPE,
->>>>>>> f52d65d7
         operation: Operation,
         max_workers: int | None = None,
     ) -> dict[str, dict[str, dict[str, list[BaseMetadata]]]]:
@@ -543,25 +526,10 @@
             }
 
             for pipeline_name, pipeline_data_mapping in dataset_mapping.items():
-<<<<<<< HEAD
-                self.logger.info(
+                for collection_name, collection_data_mapping in pipeline_data_mapping.items():
+                    self.logger.info(
                     f'Started populating data for pipeline "{pipeline_name}"',
                 )
-                process_file(
-                    self,
-                    items=list(pipeline_data_mapping.items()),
-                    pipeline_name=pipeline_name,
-                    operation=operation,
-                    dataset_items=dataset_items,
-                    progress=progress,
-                    tasks_by_pipeline_name=tasks_by_pipeline_name,
-                )  # type: ignore[call-arg]
-                self.logger.info(
-                    f'Completed populating data for pipeline "{pipeline_name}"',
-                )
-=======
-                for collection_name, collection_data_mapping in pipeline_data_mapping.items():
-                    self.logger.info(f'Started populating data for pipeline "{pipeline_name}"')
                     process_file(
                         self,
                         items=list(collection_data_mapping.items()),
@@ -572,8 +540,9 @@
                         progress=progress,
                         tasks_by_pipeline_name=tasks_by_pipeline_name,
                     )  # type: ignore[call-arg]
-                    self.logger.info(f'Completed populating data for pipeline "{pipeline_name}"')
->>>>>>> f52d65d7
+                    self.logger.info(
+                    f'Completed populating data for pipeline "{pipeline_name}"',
+                )
 
         return dataset_items
 
@@ -752,33 +721,20 @@
         """
         if progress:
             with Progress(SpinnerColumn(), *get_default_columns()) as progress_bar:
-<<<<<<< HEAD
-                total_tasks = len(dataset_items) + 1
+                total_tasks = len(flatten_mapping(flatten_middle_mapping(dataset_items))) + 1
                 task = progress_bar.add_task(
-                    "[green]Generating dataset metadata (5/11)",
+                    "[green]Generating dataset metadata (5/12)",
                     total=total_tasks,
                 )
 
-                processed_items = self._process_items(
+                processed_items = execute_on_mapping(
                     dataset_items,
+                    lambda x:self._process_items(
+                    x,
                     progress_bar,
                     task,
                     max_workers,
-                )
-                grouped_items = self._group_by_metadata_type(processed_items)
-
-                progress_bar.update(
-                    task,
-                    description="[green]Writing dataset metadata (5/11)",
-                )
-                self._create_metadata_files(dataset_name, grouped_items)
-=======
-                total_tasks = len(flatten_mapping(flatten_middle_mapping(dataset_items))) + 1
-                task = progress_bar.add_task("[green]Generating dataset metadata (5/12)", total=total_tasks)
-
-                processed_items = execute_on_mapping(
-                    dataset_items,
-                    lambda x: self._process_items(x, progress_bar, task, max_workers),
+                ),
                 )
                 grouped_items = execute_on_mapping(processed_items, self._group_by_metadata_type)
 
@@ -786,7 +742,6 @@
                 for decorator in mapping_processor_decorator:
                     decorator(lambda x, y: self._create_metadata_files(dataset_name, x, y), grouped_items)
 
->>>>>>> f52d65d7
                 progress_bar.advance(task)
         else:
             processed_items = execute_on_mapping(dataset_items, lambda x: self._process_items(x))
@@ -846,14 +801,10 @@
 
         if progress:
             with Progress(SpinnerColumn(), *get_default_columns()) as progress_bar:
-<<<<<<< HEAD
                 task = progress_bar.add_task(
-                    "[green]Generating dataset summary (6/11)",
+                    "[green]Generating dataset summary (6/12)",
                     total=1,
                 )
-=======
-                task = progress_bar.add_task("[green]Generating dataset summary (6/12)", total=1)
->>>>>>> f52d65d7
                 generate_summary()
                 progress_bar.advance(task)
         else:
@@ -1004,14 +955,10 @@
         """
         with Progress(SpinnerColumn(), *get_default_columns()) as progress:
             globbed_files = list(self.root_dir.glob("**/*"))
-<<<<<<< HEAD
             task = progress.add_task(
-                "[green]Generating manifest (10/11)",
+                "[green]Generating manifest (10/12)",
                 total=len(globbed_files),
             )
-=======
-            task = progress.add_task("[green]Generating manifest (10/12)", total=len(globbed_files))
->>>>>>> f52d65d7
             manifest = Manifest.from_dir(
                 self.root_dir,
                 exclude_paths=[self.manifest_path, self.log_path],
@@ -1060,14 +1007,10 @@
             total_tasks += len(pipeline_data_mapping) * 4
 
         with Progress(SpinnerColumn(), *get_default_columns()) as progress:
-<<<<<<< HEAD
             task = progress.add_task(
-                "[green]Checking dataset mapping (2/11)",
+                "[green]Checking dataset mapping (2/12)",
                 total=total_tasks,
             )
-=======
-            task = progress.add_task("[green]Checking dataset mapping (2/12)", total=total_tasks)
->>>>>>> f52d65d7
 
             for pipeline_data_mapping in dataset_mapping.values():
                 self._verify_source_paths_exist(

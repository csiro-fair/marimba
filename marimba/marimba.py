--- conflicted
+++ resolved
@@ -36,13 +36,6 @@
 )
 
 
-<<<<<<< HEAD
-# @marimba.callback()
-# def load_instrument_classes():
-#     """
-#     """
-
-=======
 @marimba.callback()
 def global_options(
     level: LogLevel = typer.Option(LogLevel.INFO, help="Logging level."),
@@ -52,7 +45,6 @@
     """
     LoggerConfig.richConfig["handlers"]["console"]["level"] = logging.getLevelName(level.value)
     dictConfig(LoggerConfig.richConfig)
->>>>>>> ba35303c
 
 
 @marimba.command()

#!/usr/bin/env python3
# -*- coding: utf-8 -*-

import logging

import typer

import marimba.commands.new as new
from marimba.core.collection import run_command
from marimba.utils.log import LogLevel, get_collection_logger, get_rich_handler

__author__ = "MarImBA Development Team"
__copyright__ = "Copyright 2023, CSIRO"
__credits__ = [
    "Chris Jackett <chris.jackett@csiro.au>",
    "Kevin Barnard <kbarnard@mbari.org>"
    "Nick Mortimer <nick.mortimer@csiro.au>",
    "David Webb <david.webb@csiro.au>",
    "Aaron Tyndall <aaron.tyndall@csiro.au>",
    "Franzis Althaus <franzis.althaus@csiro.au>",
    "Bec Gorton <bec.gorton@csiro.au>",
    "Ben Scoulding <ben.scoulding@csiro.au>",
]
__license__ = "MIT"
__version__ = "0.2"
__maintainer__ = "Chris Jackett"
__email__ = "chris.jackett@csiro.au"
__status__ = "Development"

marimba = typer.Typer(
    name="MarImBA - Marine Imagery Batch Actions",
    help="""MarImBA - Marine Imagery Batch Actions\n
        A Python CLI for batch processing, transforming and FAIR-ising large volumes of marine imagery.""",
    short_help="MarImBA - Marine Imagery Batch Actions",
    no_args_is_help=True,
)

marimba.add_typer(new.app, name="new")

logger = get_collection_logger()


@marimba.callback()
def global_options(
        level: LogLevel = typer.Option(LogLevel.INFO, help="Logging level."),
):
    """
    Global options for MarImBA CLI.
    """
    get_rich_handler().setLevel(logging.getLevelName(level.value))
    logger.info(f"Initialised MarImBA CLI v{__version__}")


@marimba.command()
def catalog(
        collection_path: str = typer.Argument(..., help="Root path to MarImBA collection."),
        instrument_id: str = typer.Argument(None, help="MarImBA instrument ID for targeted processing."),
        deployment_name: str = typer.Argument(None, help="MarImBA deployment name for targeted processing."),
        extra: list[str] = typer.Option([], help="Extra key-value pass-through arguments."),
        dry_run: bool = typer.Option(False, help="Execute the command and print logging to the terminal, but do not change any files."),
        exiftool_path: str = typer.Option("exiftool", help="Path to exiftool"),
        file_extension: str = typer.Option("JPG", help="extension to catalog"),
        glob_path: str = typer.Option("**", help="masked used in glob"),
        overwrite: bool = typer.Option(False, help="Overwrite output files if they contain the same filename."),
):
    """
    Create an exif catalog of files stored in .exif_{extension}.
    """

<<<<<<< HEAD
    run_command('catalog', collection_path, instrument_id, dry_run=dry_run, exiftool_path=exiftool_path, file_extension=file_extension, glob_path=glob_path, overwrite=overwrite)

@marimba.command('initalise')
def initalise(
        collection_path: str = typer.Argument(..., help="Root path to MarImBA collection."),
        instrument_id: str = typer.Argument(None, help="MarImBA instrument ID."),
        card_path: str = typer.Argument(None, help="MarImBA instrument ID."),
        dry_run: bool = typer.Option(False, help="Execute the command and print logging to the terminal, but do not change any files."),

):
    """
    initalise sd cards
    """

    run_command('initalise', collection_path, instrument_id, card_path=card_path,dry_run=dry_run)


@marimba.command('import')
def import_command(
        collection_path: str = typer.Argument(..., help="Root path to MarImBA collection."),
        instrument_id: str = typer.Argument(None, help="MarImBA instrument ID."),
        card_path: str = typer.Argument(None, help="MarImBA instrument ID."),
        exiftool_path: str = typer.Option("exiftool", help="Path to exiftool"),
        clean: bool = typer.Option(False, help="Clean source"),
        dry_run: bool = typer.Option(False, help="Execute the command and print logging to the terminal, but do not change any files."),
        file_extension: str = typer.Option("MP4", help="extension to catalog"),
):
    """
    Import SD cards to working directory
    """ 

    run_command('import_command', collection_path, instrument_id,card_path=card_path,clean=clean,dry_run=dry_run, exiftool_path=exiftool_path,file_extension=file_extension)



# TODO: This could be implemented within the MarImBA process command
# @marimba.command()
# def chunk(
#     source_path: str = typer.Argument(..., help="Source path of files."),
#     destination_path: str = typer.Argument(..., help="Destination path to output files."),
#     chunk_length: int = typer.Argument(10, help="Video chunk length in number of seconds."),
#     recursive: bool = typer.Option(True, help="Recursively process entire directory structure."),
#     overwrite: bool = typer.Option(False, help="Overwrite output files if they contain the same filename."),
#     dry_run: bool = typer.Option(False, help="Execute the command and print logging to the terminal, but do not change any files."),
# ):
#     """
#     Chunk video files into fixed-length videos (default 10 seconds).
#     """
#
#     chunk_command(source_path, destination_path, chunk_length)
#     run_command('chunk', collection_path, instrument_id, dry_run=dry_run, chunk_length=chunk_length)


# TODO: This could be implemented within the MarImBA process command
# @marimba.command()
# def convert(
#         collection_path: str = typer.Argument(..., help="Root path to MarImBA collection."),
#         instrument_id: str = typer.Argument(None, help="MarImBA instrument ID."),
#         dry_run: bool = typer.Option(False, help="Execute the command and print logging to the terminal, but do not change any files."),
#         destination_path: str = typer.Argument(..., help="Destination path to output files."),
#         overwrite: bool = typer.Option(False, help="Overwrite output files if they contain the same filename."),
# ):
#     """
#     Convert images and videos to standardised formats using Pillow and ffmpeg.
#     """
#
#     run_command('convert', collection_path, instrument_id, dry_run=dry_run, destination_path=destination_path, overwrite=overwrite)


# TODO: This could be implemented within the MarImBA process command
# @marimba.command()
# def extract(
#         collection_path: str = typer.Argument(..., help="Root path to MarImBA collection."),
#         instrument_id: str = typer.Argument(None, help="MarImBA instrument ID."),
#         dry_run: bool = typer.Option(False, help="Execute the command and print logging to the terminal, but do not change any files."),
#         destination_path: str = typer.Argument(..., help="Destination path to output files."),
#         chunk_length: int = typer.Argument(None, help="Video chunk length in number of seconds."),
#         overwrite: bool = typer.Option(False, help="Overwrite output files if they contain the same filename."),
# ):
#     """
#     Extract frames from videos using ffmpeg.
#     """
#
#     run_command('extract', collection_path, instrument_id, dry_run=dry_run, destination_path=destination_path, chunk_length=chunk_length, overwrite=overwrite)
=======
    run_command(
        'catalog',
        collection_path,
        instrument_id,
        deployment_name,
        extra,
        dry_run=dry_run,
        exiftool_path=exiftool_path,
        file_extension=file_extension,
        glob_path=glob_path,
        overwrite=overwrite
    )
>>>>>>> 9e8b77c0


@marimba.command()
def metadata(
        collection_path: str = typer.Argument(..., help="Root path to MarImBA collection."),
        instrument_id: str = typer.Argument(None, help="MarImBA instrument ID for targeted processing."),
        deployment_name: str = typer.Argument(None, help="MarImBA deployment name for targeted processing."),
        extra: list[str] = typer.Option([], help="Extra key-value pass-through arguments."),
        dry_run: bool = typer.Option(False, help="Execute the command and print logging to the terminal, but do not change any files."),
):
    """
    Process metadata including merging nav data files, writing metadata into image EXIF tags, and writing iFDO files.
    """

    run_command(
        'metadata',
        collection_path,
        instrument_id,
        deployment_name,
        extra,
        dry_run=dry_run
    )


@marimba.command()
def package(
        collection_path: str = typer.Argument(..., help="Root path to MarImBA collection."),
        instrument_id: str = typer.Argument(None, help="MarImBA instrument ID for targeted processing."),
        deployment_name: str = typer.Argument(None, help="MarImBA deployment name for targeted processing."),
        extra: list[str] = typer.Option([], help="Extra key-value pass-through arguments."),
        dry_run: bool = typer.Option(False, help="Execute the command and print logging to the terminal, but do not change any files."),
):
    """
    Package up a MarImBA collection ready for distribution.
    """
    run_command(
        'package',
        collection_path,
        instrument_id,
        deployment_name,
        extra,
        dry_run=dry_run
    )


@marimba.command()
def process(
        collection_path: str = typer.Argument(..., help="Root path to MarImBA collection."),
        instrument_id: str = typer.Argument(None, help="MarImBA instrument ID for targeted processing."),
        deployment_name: str = typer.Argument(None, help="MarImBA deployment name for targeted processing."),
        extra: list[str] = typer.Option([], help="Extra key-value pass-through arguments."),
        dry_run: bool = typer.Option(False, help="Execute the command and print logging to the terminal, but do not change any files."),
):
    """
    Process the MarImBA collection based on the instrument specification.
    """

    run_command(
        'process',
        collection_path,
        instrument_id,
        deployment_name,
        extra,
        dry_run=dry_run
    )


@marimba.command()
def rename(
        collection_path: str = typer.Argument(..., help="Root path to MarImBA collection."),
        instrument_id: str = typer.Argument(None, help="MarImBA instrument ID for targeted processing."),
        deployment_name: str = typer.Argument(None, help="MarImBA deployment name for targeted processing."),
        extra: list[str] = typer.Option([], help="Extra key-value pass-through arguments."),
        dry_run: bool = typer.Option(False, help="Execute the command and print logging to the terminal, but do not change any files."),
):
    """
    Rename files based on the instrument specification.
    """

    run_command(
        'rename',
        collection_path,
        instrument_id,
        deployment_name,
        extra,
        dry_run=dry_run
    )


@marimba.command()
def report(
        collection_path: str = typer.Argument(..., help="Root path to MarImBA collection."),
        instrument_id: str = typer.Argument(None, help="MarImBA instrument ID for targeted processing."),
        deployment_name: str = typer.Argument(None, help="MarImBA deployment name for targeted processing."),
        extra: list[str] = typer.Option([], help="Extra key-value pass-through arguments."),
        dry_run: bool = typer.Option(False, help="Execute the command and print logging to the terminal, but do not change any files."),
):
    """
    Generate reports for a MarImBA collection or instrument.
    """

    run_command(
        'report',
        collection_path,
        instrument_id,
        deployment_name,
        extra,
        dry_run=dry_run
    )


if __name__ == "__main__":
    marimba()<|MERGE_RESOLUTION|>--- conflicted
+++ resolved
@@ -67,7 +67,6 @@
     Create an exif catalog of files stored in .exif_{extension}.
     """
 
-<<<<<<< HEAD
     run_command('catalog', collection_path, instrument_id, dry_run=dry_run, exiftool_path=exiftool_path, file_extension=file_extension, glob_path=glob_path, overwrite=overwrite)
 
 @marimba.command('initalise')
@@ -152,20 +151,6 @@
 #     """
 #
 #     run_command('extract', collection_path, instrument_id, dry_run=dry_run, destination_path=destination_path, chunk_length=chunk_length, overwrite=overwrite)
-=======
-    run_command(
-        'catalog',
-        collection_path,
-        instrument_id,
-        deployment_name,
-        extra,
-        dry_run=dry_run,
-        exiftool_path=exiftool_path,
-        file_extension=file_extension,
-        glob_path=glob_path,
-        overwrite=overwrite
-    )
->>>>>>> 9e8b77c0
 
 
 @marimba.command()

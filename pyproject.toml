[project]
name = "marimba"
version = "1.0.0"
description = "A Python framework for structuring, processing, packaging and distributing FAIR scientific image datasets"
authors = [
    { name = "Chris Jackett", email = "chris.jackett@csiro.au" },
    { name = "Kevin Barnard", email = "kbarnard@mbari.org" },
]
requires-python = "~=3.10"
readme = "README.md"
license = {file = "LICENSE"}
dependencies = [
    "typer>=0.15.1,<0.16",
    "rich>=13.3.1,<14",
    "PyYAML~=6.0",
    "ifdo>=1.2.5,<2",
    "pillow>=11.1.0,<12",
    "opencv-python-headless>=4.7.0.72,<5",
    "gitpython>=3.1.44,<4",
    "boto3>=1.35.94,<2",
    "staticmap>=0.5.7,<0.6",
    "piexif>=1.1.3,<2",
    "tabulate>=0.9.0,<0.10",
    "av>=14.0.1,<15",
    "distlib>=0.3.8,<0.4",
<<<<<<< HEAD
    "typing-extensions>=4.12.2,<5",
    "uv>=0.7.8",
=======
    "numpy>=2.2.5",
    "botocore>=1.38.2",
    "requests>=2.32.3",
>>>>>>> 3b60a626
]
classifiers = [
    "Development Status :: 5 - Production/Stable",
    "Programming Language :: Python :: 3.10",
    "Topic :: Scientific/Engineering :: Image Processing",
    "Intended Audience :: Science/Research",
    "License :: OSI Approved :: BSD License",
]

[project.scripts]
marimba = "marimba.main:marimba_cli"

[project.urls]
"Homepage" = "https://github.com/csiro-fair/marimba"
"Documentation" = "https://github.com/csiro-fair/marimba/tree/main/docs"
"Bug Tracker" = "https://github.com/csiro-fair/marimba/issues"

[dependency-groups]
dev = [
    "black>=24.4.2,<25",
    "isort>=5.13.2,<6",
    "pre-commit>=3.5.0,<4",
    "pytest>=7.4.2,<8",
    "flake8>=7.0.0,<8",
    "mypy>=1.10.0,<2",
    "types-pyyaml>=6.0.12.20240311,<7",
    "bandit>=1.7.8,<2",
    "pydocstyle>=6.3.0,<7",
    "pylint>=3.2.0,<4",
    "pytest-cov>=5.0.0,<6",
    "pep8-naming>=0.14.1,<0.15",
    "flake8-bugbear>=24.4.26,<25",
    "flake8-comprehensions>=3.14.0,<4",
    "flake8-builtins>=2.5.0,<3",
    "types-tabulate>=0.9.0.20240106,<0.10",
    "types-requests>=2.32.0.20240622,<3",
    "ruff>=0.7.0,<0.8",
    "hatch>=1.14.1,<2",
    "twine>=6.1.0,<7",
    "deptry>=0.23.0",
]

[tool.black]
line-length = 120
target-version = ['py310']
include = '\.pyi?$'
exclude = '''
/(
    \.git
  | \.mypy_cache
  | \.env
  | \.venv
  | build
  | dist
  | temp
)/
'''

[build-system]
requires = ["hatchling"]
build-backend = "hatchling.build"

[tool.hatch.build.targets.wheel]
packages = ["marimba"]

[tool.hatch.build.targets.wheel.force-include]
"marimba/py.typed" = "marimba/py.typed"

[tool.deptry.package_module_name_map]
pillow = ["PIL"]
PyYAML = ["yaml"]
gitpython = ["git"]
opencv-python-headless = ["cv2"]<|MERGE_RESOLUTION|>--- conflicted
+++ resolved
@@ -23,14 +23,10 @@
     "tabulate>=0.9.0,<0.10",
     "av>=14.0.1,<15",
     "distlib>=0.3.8,<0.4",
-<<<<<<< HEAD
-    "typing-extensions>=4.12.2,<5",
-    "uv>=0.7.8",
-=======
     "numpy>=2.2.5",
     "botocore>=1.38.2",
     "requests>=2.32.3",
->>>>>>> 3b60a626
+    "uv>=0.7.8",
 ]
 classifiers = [
     "Development Status :: 5 - Production/Stable",

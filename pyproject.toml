[tool.poetry]
name = "marimba"
version = "0.1.0"
description = "Marine Imagery Batch Actions"
authors = [
    "Chris Jackett <chris.jackett@csiro.au>",
    "Kevin Barnard <kbarnard@mbari.org>"
]
readme = "README.md"

[tool.poetry.dependencies]
python = "^3.8"
typer = "^0.7.0"
rich = "^13.3.1"
PyYAML = "^6.0"
czifile = "^2019.7.2"
python-dateutil = "^2.8.2"
pandas = "^1.5.3"
ifdo = "^1.1.0"
pillow = "^9.5.0"
scikit-learn = "^1.2.2"
stitching = "^0.4.0"
opencv-python = "^4.7.0.72"
pyexiv2 = "^2.8.1"
psutil = "^5.9.5"
pydoit = "^0.0.4"
gitpython = "^3.1.40"
<<<<<<< HEAD
boto3 = "^1.28.74"
=======
staticmap = "^0.5.7"
piexif = "^1.1.3"
>>>>>>> b88aa40f

[tool.poetry.scripts]
marimba = "marimba.marimba:marimba"

[tool.poetry.group.dev.dependencies]
black = "^23.1.0"
isort = "^5.12.0"
pre-commit = "^3.5.0"
pytest = "^7.4.2"
mkdocs = "^1.5.3"
mkdocstrings = {extras = ["python"], version = "^0.23.0"}
mkdocs-material = "^9.4.6"

[build-system]
requires = ["poetry-core"]
build-backend = "poetry.core.masonry.api"

[tool.black]
line-length = 150
<|MERGE_RESOLUTION|>--- conflicted
+++ resolved
@@ -25,12 +25,9 @@
 psutil = "^5.9.5"
 pydoit = "^0.0.4"
 gitpython = "^3.1.40"
-<<<<<<< HEAD
 boto3 = "^1.28.74"
-=======
 staticmap = "^0.5.7"
 piexif = "^1.1.3"
->>>>>>> b88aa40f
 
 [tool.poetry.scripts]
 marimba = "marimba.marimba:marimba"
